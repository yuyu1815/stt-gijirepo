Project Development & AI Generation Prompt
AI Generation Directive
When generating code based on the following guidelines, all code comments and function descriptions (e.g., JSDoc) must be written in Japanese. The code itself (variable names, function names, etc.) must be in English.

1. Guiding Principles
   Clarity First: Prioritize writing code that others can understand in the shortest amount of time.

DRY Principle: Thoroughly apply the DRY (Don't Repeat Yourself) principle to avoid redundant logic.

2. Coding Conventions
   2.1. Naming
   Use specific and unambiguous names (e.g., fetch, download over get).

Names should be self-explanatory, indicating purpose or content.

Avoid generic names like tmp or retval.

Use positive boolean names (e.g., is_done, has_permission).

Maintain a consistent naming pattern across the entire codebase.

2.2. Structure
A function should do one thing and do it well.

Keep nesting levels shallow and use early returns for better readability.

Break down large expressions or complex conditions using explanatory variables.

Minimize the scope of variables and write to them only once if possible.

2.3. Comments
Comments should explain "why," not "what." Describe the purpose and background.

Add a brief explanation before complex algorithms or business logic.

<<<<<<< HEAD
## 5.やってはいけないこと

テストケースのみでしか動かないようなコード
汎用性が極端に少ないコード
=======
Avoid commenting on things that are obvious from the code itself.

2.4. Formatting
Unify the use of indentation, spacing, and line breaks across the project.

Group related blocks of code into "paragraphs" to improve visual readability.

Team consistency is more important than personal preference.

3. Code Structure & Organization
   3.1. File & Module Splitting
   Keep files between 300-500 lines. If a file exceeds this, split it appropriately.

Separate files by concerns, such as data fetching, business logic, and UI rendering.

Extract generic logic (e.g., validation, formatting) into reusable utility functions.

3.2. Directory Structure
Organize the project with a logical structure, dividing folders by feature or domain.

Place a README.md in each folder to describe its role and contents.

Example Structure
src/
├── features/                          # High-level feature folder
│   ├── authentication/                # Sub-feature folder
│   │   ├── components/                # UI Components
│   │   │   ├── LoginForm.js
│   │   │   └── ProfilePage.js
│   │   ├── services/                  # Services like API integration
│   │   │   └── authAPI.js
│   │   │   └── README.md              # Describe all files and functions in this directory
│   │   ├── tests/
│   │   │   ├── LoginForm.test.js
│   │   │   └── README.md              # Describe how to run tests and their intent
│   │   └── README.md                  # Describe sub-feature behavior and specifications
│   └── another-feature/
│       └── ...
├── shared/                            # Code shared across multiple features
│   ├── components/                    # Shared UI Components
│   ├── utils/                         # Shared utility functions
│   └── hooks/                         # Shared custom hooks
└── README.md                          # Describe overall project structure and roles


3.3. Document Management
Always update the README.md files when code changes.

Code, tests, and documentation must always be managed as a three-piece set.

| Location | Description |
| src/README.md | Overall project structure, purpose, and folder overview. |
| src/features/feature-X/README.md | Overview of Feature X, list of sub-features, dependencies, etc. |
| src/features/.../services/README.md | Description of all files and functions within the directory (e.g., API specifications).|
| src/features/.../tests/README.md | How to run tests, coverage scope, and test intent. |

4. Security Measures
   4.1. Input Validation & Sanitization
   Validate all user input on both the client-side and server-side.

Use parameterized queries or an ORM to prevent SQL/NoSQL injection.

Sanitize data before rendering to prevent XSS (Cross-Site Scripting).

4.2. Authentication & Authorization
Protect sensitive routes with authentication middleware.

Implement proper authorization checks for data access and use role-based permissions.

Implement anti-CSRF tokens to mitigate Cross-Site Request Forgery.

4.3. API & Secrets Management
Implement rate limiting on authentication endpoints.

Set secure HTTP headers like CORS and Content-Security-Policy. Always use HTTPS.

Never hardcode secrets. Use environment variables or a secrets management service.

5. Performance & Reliability
   5.1. Error Handling
   Implement comprehensive error handling and catch specific error types.

Log errors with sufficient context for debugging.

Display user-friendly error messages in the UI.

Use try/catch blocks with async/await to handle network failures gracefully.

5.2. Performance Optimization
Cache or memoize expensive computation results.

Use virtualization for long lists, and implement code splitting and lazy loading for components.

When improving or refactoring functionality, always remove unused functions and variables to optimize memory usage.

Ensure that event listeners and timers are properly cleaned up when no longer needed to prevent memory leaks.

5.3. Database
Wrap related operations in transactions to ensure data consistency.

Create indexes for frequently queried fields. Avoid SELECT *.

Use a connection pool and close connections promptly.

6. Testing
   Cover critical business logic with Unit Tests.

Verify critical flows involving multiple components with Integration Tests.

Implement End-to-End (E2E) Tests for major user journeys.

7. Frontend-Specific Considerations
   7.1. State Management
   Choose a state management solution appropriate for the app's complexity (e.g., Context API, Redux, Zustand).

Avoid prop drilling. Keep state as close as possible to where it's needed.

7.2. Accessibility (a11y)
Use semantic HTML elements.

Add appropriate ARIA attributes to interactive elements to ensure keyboard navigation.

Maintain sufficient color contrast.

8. Prohibited Practices
   Implementing code that is not generic and only works for specific test cases.

Hardcoding magic numbers or strings with unclear purposes.

Leaving commented-out legacy code in the codebase.
>>>>>>> 3ebb0966
<|MERGE_RESOLUTION|>--- conflicted
+++ resolved
@@ -33,12 +33,6 @@
 
 Add a brief explanation before complex algorithms or business logic.
 
-<<<<<<< HEAD
-## 5.やってはいけないこと
-
-テストケースのみでしか動かないようなコード
-汎用性が極端に少ないコード
-=======
 Avoid commenting on things that are obvious from the code itself.
 
 2.4. Formatting
@@ -168,5 +162,4 @@
 
 Hardcoding magic numbers or strings with unclear purposes.
 
-Leaving commented-out legacy code in the codebase.
->>>>>>> 3ebb0966
+Leaving commented-out legacy code in the codebase.